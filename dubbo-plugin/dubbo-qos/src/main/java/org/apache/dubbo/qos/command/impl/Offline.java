--- conflicted
+++ resolved
@@ -51,11 +51,7 @@
         for (ProviderModel providerModel : providerModelList) {
             if (providerModel.getServiceKey().matches(servicePattern)) {
                 hasService = true;
-<<<<<<< HEAD
-                Set<ProviderInvokerWrapper> providerInvokerWrapperSet = ProviderConsumerRegTable.getProviderInvoker(providerModel.getServiceKey());
-=======
                 Collection<ProviderInvokerWrapper> providerInvokerWrapperSet = ApplicationModel.getProviderInvokers(providerModel.getServiceKey());
->>>>>>> e5ca42bc
                 for (ProviderInvokerWrapper providerInvokerWrapper : providerInvokerWrapperSet) {
                     if (!providerInvokerWrapper.isReg()) {
                         continue;
